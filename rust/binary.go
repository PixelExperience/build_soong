// Copyright 2019 The Android Open Source Project
//
// Licensed under the Apache License, Version 2.0 (the "License");
// you may not use this file except in compliance with the License.
// You may obtain a copy of the License at
//
//     http://www.apache.org/licenses/LICENSE-2.0
//
// Unless required by applicable law or agreed to in writing, software
// distributed under the License is distributed on an "AS IS" BASIS,
// WITHOUT WARRANTIES OR CONDITIONS OF ANY KIND, either express or implied.
// See the License for the specific language governing permissions and
// limitations under the License.

package rust

import (
	"android/soong/android"
)

func init() {
	android.RegisterModuleType("rust_binary", RustBinaryFactory)
	android.RegisterModuleType("rust_binary_host", RustBinaryHostFactory)
}

type BinaryCompilerProperties struct {
	// Builds this binary as a static binary. Implies prefer_rlib true.
	//
	// Static executables currently only support for bionic targets. Non-bionic targets will not produce a fully static
	// binary, but will still implicitly imply prefer_rlib true.
	Static_executable *bool `android:"arch_variant"`
}

type binaryInterface interface {
	binary() bool
	staticallyLinked() bool
	testBinary() bool
}

type binaryDecorator struct {
	*baseCompiler
	stripper Stripper

	Properties BinaryCompilerProperties
}

var _ compiler = (*binaryDecorator)(nil)

// rust_binary produces a binary that is runnable on a device.
func RustBinaryFactory() android.Module {
	module, _ := NewRustBinary(android.HostAndDeviceSupported)
	return module.Init()
}

func RustBinaryHostFactory() android.Module {
	module, _ := NewRustBinary(android.HostSupported)
	return module.Init()
}

func NewRustBinary(hod android.HostOrDeviceSupported) (*Module, *binaryDecorator) {
	module := newModule(hod, android.MultilibFirst)

	binary := &binaryDecorator{
		baseCompiler: NewBaseCompiler("bin", "", InstallInSystem),
	}

	module.compiler = binary

	return module, binary
}

func (binary *binaryDecorator) compilerFlags(ctx ModuleContext, flags Flags) Flags {
	flags = binary.baseCompiler.compilerFlags(ctx, flags)

	if ctx.toolchain().Bionic() {
		// no-undefined-version breaks dylib compilation since __rust_*alloc* functions aren't defined,
		// but we can apply this to binaries.
		flags.LinkFlags = append(flags.LinkFlags,
			"-Wl,--gc-sections",
			"-Wl,-z,nocopyreloc",
			"-Wl,--no-undefined-version")

		if Bool(binary.Properties.Static_executable) {
			flags.LinkFlags = append(flags.LinkFlags, "-static")
			flags.RustFlags = append(flags.RustFlags, "-C relocation-model=static")
		}
	}

	return flags
}

func (binary *binaryDecorator) compilerDeps(ctx DepsContext, deps Deps) Deps {
	deps = binary.baseCompiler.compilerDeps(ctx, deps)

	static := Bool(binary.Properties.Static_executable)
	if ctx.toolchain().Bionic() {
<<<<<<< HEAD
		deps = bionicDeps(ctx, deps, Bool(binary.Properties.Static_executable))
		if Bool(binary.Properties.Static_executable) {
			deps.CrtBegin = []string{"crtbegin_static"}
		} else {
			deps.CrtBegin = []string{"libc_musl_crtbegin_dynamic"}
=======
		deps = bionicDeps(ctx, deps, static)
		if static {
			deps.CrtBegin = []string{"crtbegin_static"}
		} else {
			deps.CrtBegin = []string{"crtbegin_dynamic"}
		}
		deps.CrtEnd = []string{"crtend_android"}
	} else if ctx.Os() == android.LinuxMusl {
		deps = muslDeps(ctx, deps, static)
		if static {
			deps.CrtBegin = []string{"libc_musl_crtbegin_static"}
		} else {
			deps.CrtBegin = []string{"libc_musl_crtbegin_dynamic", "musl_linker_script"}
>>>>>>> 6bf833f4
		}
		deps.CrtEnd = []string{"libc_musl_crtend"}
	}

	return deps
}

func (binary *binaryDecorator) compilerProps() []interface{} {
	return append(binary.baseCompiler.compilerProps(),
		&binary.Properties,
		&binary.stripper.StripProperties)
}

func (binary *binaryDecorator) nativeCoverage() bool {
	return true
}

func (binary *binaryDecorator) preferRlib() bool {
	return Bool(binary.baseCompiler.Properties.Prefer_rlib) || Bool(binary.Properties.Static_executable)
}

func (binary *binaryDecorator) compile(ctx ModuleContext, flags Flags, deps PathDeps) android.Path {
	fileName := binary.getStem(ctx) + ctx.toolchain().ExecutableSuffix()
	srcPath, _ := srcPathFromModuleSrcs(ctx, binary.baseCompiler.Properties.Srcs)
	outputFile := android.PathForModuleOut(ctx, fileName)
	ret := outputFile

	flags.RustFlags = append(flags.RustFlags, deps.depFlags...)
	flags.LinkFlags = append(flags.LinkFlags, deps.depLinkFlags...)
	flags.LinkFlags = append(flags.LinkFlags, deps.linkObjects...)

	if binary.stripper.NeedsStrip(ctx) {
		strippedOutputFile := outputFile
		outputFile = android.PathForModuleOut(ctx, "unstripped", fileName)
		binary.stripper.StripExecutableOrSharedLib(ctx, outputFile, strippedOutputFile)

		binary.baseCompiler.strippedOutputFile = android.OptionalPathForPath(strippedOutputFile)
	}
	binary.baseCompiler.unstrippedOutputFile = outputFile

	TransformSrcToBinary(ctx, srcPath, deps, flags, outputFile)

	return ret
}

func (binary *binaryDecorator) autoDep(ctx android.BottomUpMutatorContext) autoDep {
	// Binaries default to dylib dependencies for device, rlib for host.
	if binary.preferRlib() {
		return rlibAutoDep
	} else if mod, ok := ctx.Module().(*Module); ok && mod.InVendor() {
		// Vendor Rust binaries should prefer rlibs.
		return rlibAutoDep
	} else if ctx.Device() {
		return dylibAutoDep
	} else {
		return rlibAutoDep
	}
}

func (binary *binaryDecorator) stdLinkage(ctx *depsContext) RustLinkage {
	if binary.preferRlib() {
		return RlibLinkage
	} else if ctx.RustModule().InVendor() {
		return RlibLinkage
	}
	return binary.baseCompiler.stdLinkage(ctx)
}

func (binary *binaryDecorator) binary() bool {
	return true
}

func (binary *binaryDecorator) staticallyLinked() bool {
	return Bool(binary.Properties.Static_executable)
}

func (binary *binaryDecorator) testBinary() bool {
	return false
}<|MERGE_RESOLUTION|>--- conflicted
+++ resolved
@@ -94,13 +94,6 @@
 
 	static := Bool(binary.Properties.Static_executable)
 	if ctx.toolchain().Bionic() {
-<<<<<<< HEAD
-		deps = bionicDeps(ctx, deps, Bool(binary.Properties.Static_executable))
-		if Bool(binary.Properties.Static_executable) {
-			deps.CrtBegin = []string{"crtbegin_static"}
-		} else {
-			deps.CrtBegin = []string{"libc_musl_crtbegin_dynamic"}
-=======
 		deps = bionicDeps(ctx, deps, static)
 		if static {
 			deps.CrtBegin = []string{"crtbegin_static"}
@@ -114,7 +107,6 @@
 			deps.CrtBegin = []string{"libc_musl_crtbegin_static"}
 		} else {
 			deps.CrtBegin = []string{"libc_musl_crtbegin_dynamic", "musl_linker_script"}
->>>>>>> 6bf833f4
 		}
 		deps.CrtEnd = []string{"libc_musl_crtend"}
 	}
