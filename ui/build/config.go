// Copyright 2017 Google Inc. All rights reserved.
//
// Licensed under the Apache License, Version 2.0 (the "License");
// you may not use this file except in compliance with the License.
// You may obtain a copy of the License at
//
//     http://www.apache.org/licenses/LICENSE-2.0
//
// Unless required by applicable law or agreed to in writing, software
// distributed under the License is distributed on an "AS IS" BASIS,
// WITHOUT WARRANTIES OR CONDITIONS OF ANY KIND, either express or implied.
// See the License for the specific language governing permissions and
// limitations under the License.

package build

import (
	"context"
	"encoding/json"
	"fmt"
	"io/ioutil"
	"math/rand"
	"os"
	"os/exec"
	"path/filepath"
	"runtime"
	"strconv"
	"strings"
	"syscall"
	"time"

	"android/soong/shared"

	"google.golang.org/protobuf/proto"

	smpb "android/soong/ui/metrics/metrics_proto"
)

const (
	envConfigDir = "vendor/google/tools/soong_config"
	jsonSuffix   = "json"

	configFetcher         = "vendor/google/tools/soong/expconfigfetcher"
	envConfigFetchTimeout = 10 * time.Second
)

var (
	rbeRandPrefix             int
	googleProdCredsExistCache bool
)

func init() {
	rand.Seed(time.Now().UnixNano())
	rbeRandPrefix = rand.Intn(1000)
}

type Config struct{ *configImpl }

type configImpl struct {
	// Some targets that are implemented in soong_build
	// (bp2build, json-module-graph) are not here and have their own bits below.
	arguments     []string
	goma          bool
	environ       *Environment
	distDir       string
	buildDateTime string
	logsPrefix    string

	// From the arguments
	parallel          int
	keepGoing         int
	verbose           bool
	checkbuild        bool
	dist              bool
	jsonModuleGraph   bool
	apiBp2build       bool // Generate BUILD files for Soong modules that contribute APIs
	bp2build          bool
	queryview         bool
	reportMkMetrics   bool // Collect and report mk2bp migration progress metrics.
	soongDocs         bool
	multitreeBuild    bool // This is a multitree build.
	skipConfig        bool
	skipKati          bool
	skipKatiNinja     bool
	skipSoong         bool
	skipNinja         bool
	skipSoongTests    bool
	searchApiDir      bool // Scan the Android.bp files generated in out/api_surfaces
	skipMetricsUpload bool
	buildStartedTime  int64 // For metrics-upload-only - manually specify a build-started time

	// From the product config
	katiArgs        []string
	ninjaArgs       []string
	katiSuffix      string
	targetDevice    string
	targetDeviceDir string
	sandboxConfig   *SandboxConfig

	// Autodetected
	totalRAM uint64

	brokenDupRules     bool
	brokenUsesNetwork  bool
	brokenNinjaEnvVars []string

	pathReplaced bool

	bazelProdMode    bool
	bazelDevMode     bool
	bazelStagingMode bool

	// Set by multiproduct_kati
	emptyNinjaFile bool

	metricsUploader string

	bazelForceEnabledModules string

	includeTags []string

	// Data source to write ninja weight list
	ninjaWeightListSource NinjaWeightListSource
}

type NinjaWeightListSource uint

const (
	// ninja doesn't use weight list.
	NOT_USED NinjaWeightListSource = iota
	// ninja uses weight list based on previous builds by ninja log
	NINJA_LOG
	// ninja thinks every task has the same weight.
	EVENLY_DISTRIBUTED
	// ninja uses an external custom weight list
	EXTERNAL_FILE
<<<<<<< HEAD
=======
	// ninja uses a prioritized module list from Soong
	HINT_FROM_SOONG
>>>>>>> 56df0913
)
const srcDirFileCheck = "build/soong/root.bp"

var buildFiles = []string{"Android.mk", "Android.bp"}

type BuildAction uint

const (
	// Builds all of the modules and their dependencies of a specified directory, relative to the root
	// directory of the source tree.
	BUILD_MODULES_IN_A_DIRECTORY BuildAction = iota

	// Builds all of the modules and their dependencies of a list of specified directories. All specified
	// directories are relative to the root directory of the source tree.
	BUILD_MODULES_IN_DIRECTORIES

	// Build a list of specified modules. If none was specified, simply build the whole source tree.
	BUILD_MODULES
)

// checkTopDir validates that the current directory is at the root directory of the source tree.
func checkTopDir(ctx Context) {
	if _, err := os.Stat(srcDirFileCheck); err != nil {
		if os.IsNotExist(err) {
			ctx.Fatalf("Current working directory must be the source tree. %q not found.", srcDirFileCheck)
		}
		ctx.Fatalln("Error verifying tree state:", err)
	}
}

// fetchEnvConfig optionally fetches a configuration file that can then subsequently be
// loaded into Soong environment to control certain aspects of build behavior (e.g., enabling RBE).
// If a configuration file already exists on disk, the fetch is run in the background
// so as to NOT block the rest of the build execution.
func fetchEnvConfig(ctx Context, config *configImpl, envConfigName string) error {
	configName := envConfigName + "." + jsonSuffix
	expConfigFetcher := &smpb.ExpConfigFetcher{Filename: &configName}
	defer func() {
		ctx.Metrics.ExpConfigFetcher(expConfigFetcher)
	}()
	if !config.GoogleProdCredsExist() {
		status := smpb.ExpConfigFetcher_MISSING_GCERT
		expConfigFetcher.Status = &status
		return nil
	}

	s, err := os.Stat(configFetcher)
	if err != nil {
		if os.IsNotExist(err) {
			return nil
		}
		return err
	}
	if s.Mode()&0111 == 0 {
		status := smpb.ExpConfigFetcher_ERROR
		expConfigFetcher.Status = &status
		return fmt.Errorf("configuration fetcher binary %v is not executable: %v", configFetcher, s.Mode())
	}

	configExists := false
	outConfigFilePath := filepath.Join(config.OutDir(), configName)
	if _, err := os.Stat(outConfigFilePath); err == nil {
		configExists = true
	}

	tCtx, cancel := context.WithTimeout(ctx, envConfigFetchTimeout)
	fetchStart := time.Now()
	cmd := exec.CommandContext(tCtx, configFetcher, "-output_config_dir", config.OutDir(),
		"-output_config_name", configName)
	if err := cmd.Start(); err != nil {
		status := smpb.ExpConfigFetcher_ERROR
		expConfigFetcher.Status = &status
		return err
	}

	fetchCfg := func() error {
		if err := cmd.Wait(); err != nil {
			status := smpb.ExpConfigFetcher_ERROR
			expConfigFetcher.Status = &status
			return err
		}
		fetchEnd := time.Now()
		expConfigFetcher.Micros = proto.Uint64(uint64(fetchEnd.Sub(fetchStart).Microseconds()))
		expConfigFetcher.Filename = proto.String(outConfigFilePath)

		if _, err := os.Stat(outConfigFilePath); err != nil {
			status := smpb.ExpConfigFetcher_NO_CONFIG
			expConfigFetcher.Status = &status
			return err
		}
		status := smpb.ExpConfigFetcher_CONFIG
		expConfigFetcher.Status = &status
		return nil
	}

	// If a config file does not exist, wait for the config file to be fetched. Otherwise
	// fetch the config file in the background and return immediately.
	if !configExists {
		defer cancel()
		return fetchCfg()
	}

	go func() {
		defer cancel()
		if err := fetchCfg(); err != nil {
			ctx.Verbosef("Failed to fetch config file %v: %v\n", configName, err)
		}
	}()
	return nil
}

func loadEnvConfig(ctx Context, config *configImpl, bc string) error {
	if bc == "" {
		return nil
	}

	configDirs := []string{
		config.OutDir(),
		os.Getenv("ANDROID_BUILD_ENVIRONMENT_CONFIG_DIR"),
		envConfigDir,
	}
	for _, dir := range configDirs {
		cfgFile := filepath.Join(os.Getenv("TOP"), dir, fmt.Sprintf("%s.%s", bc, jsonSuffix))
		envVarsJSON, err := ioutil.ReadFile(cfgFile)
		if err != nil {
			continue
		}
		ctx.Verbosef("Loading config file %v\n", cfgFile)
		var envVars map[string]map[string]string
		if err := json.Unmarshal(envVarsJSON, &envVars); err != nil {
			fmt.Fprintf(os.Stderr, "Env vars config file %s did not parse correctly: %s", cfgFile, err.Error())
			continue
		}
		for k, v := range envVars["env"] {
			if os.Getenv(k) != "" {
				continue
			}
			config.environ.Set(k, v)
		}
		ctx.Verbosef("Finished loading config file %v\n", cfgFile)
		break
	}

	return nil
}

func defaultBazelProdMode(cfg *configImpl) bool {
	// Environment flag to disable Bazel for users which experience
	// broken bazel-handled builds, or significant performance regressions.
	if cfg.IsBazelMixedBuildForceDisabled() {
		return false
	}
	// Darwin-host builds are currently untested with Bazel.
	if runtime.GOOS == "darwin" {
		return false
	}
	return true
}

func UploadOnlyConfig(ctx Context, _ ...string) Config {
	ret := &configImpl{
		environ:       OsEnvironment(),
		sandboxConfig: &SandboxConfig{},
	}
	srcDir := absPath(ctx, ".")
	bc := os.Getenv("ANDROID_BUILD_ENVIRONMENT_CONFIG")
	if err := loadEnvConfig(ctx, ret, bc); err != nil {
		ctx.Fatalln("Failed to parse env config files: %v", err)
	}
	ret.metricsUploader = GetMetricsUploader(srcDir, ret.environ)
	return Config{ret}
}

func NewConfig(ctx Context, args ...string) Config {
	ret := &configImpl{
		environ:       OsEnvironment(),
		sandboxConfig: &SandboxConfig{},
	}

	// Default matching ninja
	ret.parallel = runtime.NumCPU() + 2
	ret.keepGoing = 1

	ret.totalRAM = detectTotalRAM(ctx)
	ret.parseArgs(ctx, args)

	if ret.ninjaWeightListSource == HINT_FROM_SOONG {
		ret.environ.Set("SOONG_GENERATES_NINJA_HINT", "true")
	}
	// Make sure OUT_DIR is set appropriately
	if outDir, ok := ret.environ.Get("OUT_DIR"); ok {
		ret.environ.Set("OUT_DIR", filepath.Clean(outDir))
	} else {
		outDir := "out"
		if baseDir, ok := ret.environ.Get("OUT_DIR_COMMON_BASE"); ok {
			if wd, err := os.Getwd(); err != nil {
				ctx.Fatalln("Failed to get working directory:", err)
			} else {
				outDir = filepath.Join(baseDir, filepath.Base(wd))
			}
		}
		ret.environ.Set("OUT_DIR", outDir)
	}

	// loadEnvConfig needs to know what the OUT_DIR is, so it should
	// be called after we determine the appropriate out directory.
	bc := os.Getenv("ANDROID_BUILD_ENVIRONMENT_CONFIG")

	if bc != "" {
		if err := fetchEnvConfig(ctx, ret, bc); err != nil {
			ctx.Verbosef("Failed to fetch config file: %v\n", err)
		}
		if err := loadEnvConfig(ctx, ret, bc); err != nil {
			ctx.Fatalln("Failed to parse env config files: %v", err)
		}
	}

	if distDir, ok := ret.environ.Get("DIST_DIR"); ok {
		ret.distDir = filepath.Clean(distDir)
	} else {
		ret.distDir = filepath.Join(ret.OutDir(), "dist")
	}

	if srcDirIsWritable, ok := ret.environ.Get("BUILD_BROKEN_SRC_DIR_IS_WRITABLE"); ok {
		ret.sandboxConfig.SetSrcDirIsRO(srcDirIsWritable == "false")
	}

	ret.environ.Unset(
		// We're already using it
		"USE_SOONG_UI",

		// We should never use GOROOT/GOPATH from the shell environment
		"GOROOT",
		"GOPATH",

		// These should only come from Soong, not the environment.
		"CLANG",
		"CLANG_CXX",
		"CCC_CC",
		"CCC_CXX",

		// Used by the goma compiler wrapper, but should only be set by
		// gomacc
		"GOMACC_PATH",

		// We handle this above
		"OUT_DIR_COMMON_BASE",

		// This is handled above too, and set for individual commands later
		"DIST_DIR",

		// Variables that have caused problems in the past
		"BASH_ENV",
		"CDPATH",
		"DISPLAY",
		"GREP_OPTIONS",
		"JAVAC",
		"NDK_ROOT",
		"POSIXLY_CORRECT",

		// Drop make flags
		"MAKEFLAGS",
		"MAKELEVEL",
		"MFLAGS",

		// Set in envsetup.sh, reset in makefiles
		"ANDROID_JAVA_TOOLCHAIN",

		// Set by envsetup.sh, but shouldn't be used inside the build because envsetup.sh is optional
		"ANDROID_BUILD_TOP",
		"ANDROID_HOST_OUT",
		"ANDROID_PRODUCT_OUT",
		"ANDROID_HOST_OUT_TESTCASES",
		"ANDROID_TARGET_OUT_TESTCASES",
		"ANDROID_TOOLCHAIN",
		"ANDROID_TOOLCHAIN_2ND_ARCH",
		"ANDROID_DEV_SCRIPTS",
		"ANDROID_EMULATOR_PREBUILTS",
		"ANDROID_PRE_BUILD_PATHS",
	)

	if ret.UseGoma() || ret.ForceUseGoma() {
		ctx.Println("Goma for Android has been deprecated and replaced with RBE. See go/rbe_for_android for instructions on how to use RBE.")
		ctx.Fatalln("USE_GOMA / FORCE_USE_GOMA flag is no longer supported.")
	}

	// Tell python not to spam the source tree with .pyc files.
	ret.environ.Set("PYTHONDONTWRITEBYTECODE", "1")

	tmpDir := absPath(ctx, ret.TempDir())
	ret.environ.Set("TMPDIR", tmpDir)

	// Always set ASAN_SYMBOLIZER_PATH so that ASAN-based tools can symbolize any crashes
	symbolizerPath := filepath.Join("prebuilts/clang/host", ret.HostPrebuiltTag(),
		"llvm-binutils-stable/llvm-symbolizer")
	ret.environ.Set("ASAN_SYMBOLIZER_PATH", absPath(ctx, symbolizerPath))

	// Precondition: the current directory is the top of the source tree
	checkTopDir(ctx)

	srcDir := absPath(ctx, ".")
	if strings.ContainsRune(srcDir, ' ') {
		ctx.Println("You are building in a directory whose absolute path contains a space character:")
		ctx.Println()
		ctx.Printf("%q\n", srcDir)
		ctx.Println()
		ctx.Fatalln("Directory names containing spaces are not supported")
	}

	ret.metricsUploader = GetMetricsUploader(srcDir, ret.environ)

	if outDir := ret.OutDir(); strings.ContainsRune(outDir, ' ') {
		ctx.Println("The absolute path of your output directory ($OUT_DIR) contains a space character:")
		ctx.Println()
		ctx.Printf("%q\n", outDir)
		ctx.Println()
		ctx.Fatalln("Directory names containing spaces are not supported")
	}

	if distDir := ret.RealDistDir(); strings.ContainsRune(distDir, ' ') {
		ctx.Println("The absolute path of your dist directory ($DIST_DIR) contains a space character:")
		ctx.Println()
		ctx.Printf("%q\n", distDir)
		ctx.Println()
		ctx.Fatalln("Directory names containing spaces are not supported")
	}

	// Configure Java-related variables, including adding it to $PATH
	java8Home := filepath.Join("prebuilts/jdk/jdk8", ret.HostPrebuiltTag())
	java9Home := filepath.Join("prebuilts/jdk/jdk9", ret.HostPrebuiltTag())
	java11Home := filepath.Join("prebuilts/jdk/jdk11", ret.HostPrebuiltTag())
	java17Home := filepath.Join("prebuilts/jdk/jdk17", ret.HostPrebuiltTag())
	javaHome := func() string {
		if override, ok := ret.environ.Get("OVERRIDE_ANDROID_JAVA_HOME"); ok {
			return override
		}
		if toolchain11, ok := ret.environ.Get("EXPERIMENTAL_USE_OPENJDK11_TOOLCHAIN"); ok && toolchain11 != "true" {
			ctx.Fatalln("The environment variable EXPERIMENTAL_USE_OPENJDK11_TOOLCHAIN is no longer supported. An OpenJDK 11 toolchain is now the global default.")
		}
		if toolchain17, ok := ret.environ.Get("EXPERIMENTAL_USE_OPENJDK17_TOOLCHAIN"); ok && toolchain17 != "true" {
			ctx.Fatalln("The environment variable EXPERIMENTAL_USE_OPENJDK17_TOOLCHAIN is no longer supported. An OpenJDK 17 toolchain is now the global default.")
		}
		return java17Home
	}()
	absJavaHome := absPath(ctx, javaHome)

	ret.configureLocale(ctx)

	newPath := []string{filepath.Join(absJavaHome, "bin")}
	if path, ok := ret.environ.Get("PATH"); ok && path != "" {
		newPath = append(newPath, path)
	}

	ret.environ.Unset("OVERRIDE_ANDROID_JAVA_HOME")
	ret.environ.Set("JAVA_HOME", absJavaHome)
	ret.environ.Set("ANDROID_JAVA_HOME", javaHome)
	ret.environ.Set("ANDROID_JAVA8_HOME", java8Home)
	ret.environ.Set("ANDROID_JAVA9_HOME", java9Home)
	ret.environ.Set("ANDROID_JAVA11_HOME", java11Home)
	ret.environ.Set("PATH", strings.Join(newPath, string(filepath.ListSeparator)))

	if ret.MultitreeBuild() {
		ret.environ.Set("MULTITREE_BUILD", "true")
	}

	outDir := ret.OutDir()
	buildDateTimeFile := filepath.Join(outDir, "build_date.txt")
	if buildDateTime, ok := ret.environ.Get("BUILD_DATETIME"); ok && buildDateTime != "" {
		ret.buildDateTime = buildDateTime
	} else {
		ret.buildDateTime = strconv.FormatInt(time.Now().Unix(), 10)
	}

	ret.environ.Set("BUILD_DATETIME_FILE", buildDateTimeFile)

	if ret.UseRBE() {
		for k, v := range getRBEVars(ctx, Config{ret}) {
			ret.environ.Set(k, v)
		}
	}

	bpd := ret.BazelMetricsDir()
	if err := os.RemoveAll(bpd); err != nil {
		ctx.Fatalf("Unable to remove bazel profile directory %q: %v", bpd, err)
	}

	c := Config{ret}
	storeConfigMetrics(ctx, c)
	return c
}

// NewBuildActionConfig returns a build configuration based on the build action. The arguments are
// processed based on the build action and extracts any arguments that belongs to the build action.
func NewBuildActionConfig(action BuildAction, dir string, ctx Context, args ...string) Config {
	return NewConfig(ctx, getConfigArgs(action, dir, ctx, args)...)
}

// storeConfigMetrics selects a set of configuration information and store in
// the metrics system for further analysis.
func storeConfigMetrics(ctx Context, config Config) {
	if ctx.Metrics == nil {
		return
	}

	ctx.Metrics.BuildConfig(buildConfig(config))

	s := &smpb.SystemResourceInfo{
		TotalPhysicalMemory: proto.Uint64(config.TotalRAM()),
		AvailableCpus:       proto.Int32(int32(runtime.NumCPU())),
	}
	ctx.Metrics.SystemResourceInfo(s)
}

func getNinjaWeightListSourceInMetric(s NinjaWeightListSource) *smpb.BuildConfig_NinjaWeightListSource {
	switch s {
	case NINJA_LOG:
		return smpb.BuildConfig_NINJA_LOG.Enum()
	case EVENLY_DISTRIBUTED:
		return smpb.BuildConfig_EVENLY_DISTRIBUTED.Enum()
	case EXTERNAL_FILE:
		return smpb.BuildConfig_EXTERNAL_FILE.Enum()
<<<<<<< HEAD
=======
	case HINT_FROM_SOONG:
		return smpb.BuildConfig_HINT_FROM_SOONG.Enum()
>>>>>>> 56df0913
	default:
		return smpb.BuildConfig_NOT_USED.Enum()
	}
}

func buildConfig(config Config) *smpb.BuildConfig {
	c := &smpb.BuildConfig{
		ForceUseGoma:                proto.Bool(config.ForceUseGoma()),
		UseGoma:                     proto.Bool(config.UseGoma()),
		UseRbe:                      proto.Bool(config.UseRBE()),
		BazelMixedBuild:             proto.Bool(config.BazelBuildEnabled()),
		ForceDisableBazelMixedBuild: proto.Bool(config.IsBazelMixedBuildForceDisabled()),
		NinjaWeightListSource:       getNinjaWeightListSourceInMetric(config.NinjaWeightListSource()),
	}
	c.Targets = append(c.Targets, config.arguments...)

	return c
}

// getConfigArgs processes the command arguments based on the build action and creates a set of new
// arguments to be accepted by Config.
func getConfigArgs(action BuildAction, dir string, ctx Context, args []string) []string {
	// The next block of code verifies that the current directory is the root directory of the source
	// tree. It then finds the relative path of dir based on the root directory of the source tree
	// and verify that dir is inside of the source tree.
	checkTopDir(ctx)
	topDir, err := os.Getwd()
	if err != nil {
		ctx.Fatalf("Error retrieving top directory: %v", err)
	}
	dir, err = filepath.EvalSymlinks(dir)
	if err != nil {
		ctx.Fatalf("Unable to evaluate symlink of %s: %v", dir, err)
	}
	dir, err = filepath.Abs(dir)
	if err != nil {
		ctx.Fatalf("Unable to find absolute path %s: %v", dir, err)
	}
	relDir, err := filepath.Rel(topDir, dir)
	if err != nil {
		ctx.Fatalf("Unable to find relative path %s of %s: %v", relDir, topDir, err)
	}
	// If there are ".." in the path, it's not in the source tree.
	if strings.Contains(relDir, "..") {
		ctx.Fatalf("Directory %s is not under the source tree %s", dir, topDir)
	}

	configArgs := args[:]

	// If the arguments contains GET-INSTALL-PATH, change the target name prefix from MODULES-IN- to
	// GET-INSTALL-PATH-IN- to extract the installation path instead of building the modules.
	targetNamePrefix := "MODULES-IN-"
	if inList("GET-INSTALL-PATH", configArgs) {
		targetNamePrefix = "GET-INSTALL-PATH-IN-"
		configArgs = removeFromList("GET-INSTALL-PATH", configArgs)
	}

	var targets []string

	switch action {
	case BUILD_MODULES:
		// No additional processing is required when building a list of specific modules or all modules.
	case BUILD_MODULES_IN_A_DIRECTORY:
		// If dir is the root source tree, all the modules are built of the source tree are built so
		// no need to find the build file.
		if topDir == dir {
			break
		}

		buildFile := findBuildFile(ctx, relDir)
		if buildFile == "" {
			ctx.Fatalf("Build file not found for %s directory", relDir)
		}
		targets = []string{convertToTarget(filepath.Dir(buildFile), targetNamePrefix)}
	case BUILD_MODULES_IN_DIRECTORIES:
		newConfigArgs, dirs := splitArgs(configArgs)
		configArgs = newConfigArgs
		targets = getTargetsFromDirs(ctx, relDir, dirs, targetNamePrefix)
	}

	// Tidy only override all other specified targets.
	tidyOnly := os.Getenv("WITH_TIDY_ONLY")
	if tidyOnly == "true" || tidyOnly == "1" {
		configArgs = append(configArgs, "tidy_only")
	} else {
		configArgs = append(configArgs, targets...)
	}

	return configArgs
}

// convertToTarget replaces "/" to "-" in dir and pre-append the targetNamePrefix to the target name.
func convertToTarget(dir string, targetNamePrefix string) string {
	return targetNamePrefix + strings.ReplaceAll(dir, "/", "-")
}

// hasBuildFile returns true if dir contains an Android build file.
func hasBuildFile(ctx Context, dir string) bool {
	for _, buildFile := range buildFiles {
		_, err := os.Stat(filepath.Join(dir, buildFile))
		if err == nil {
			return true
		}
		if !os.IsNotExist(err) {
			ctx.Fatalf("Error retrieving the build file stats: %v", err)
		}
	}
	return false
}

// findBuildFile finds a build file (makefile or blueprint file) by looking if there is a build file
// in the current and any sub directory of dir. If a build file is not found, traverse the path
// up by one directory and repeat again until either a build file is found or reached to the root
// source tree. The returned filename of build file is "Android.mk". If one was not found, a blank
// string is returned.
func findBuildFile(ctx Context, dir string) string {
	// If the string is empty or ".", assume it is top directory of the source tree.
	if dir == "" || dir == "." {
		return ""
	}

	found := false
	for buildDir := dir; buildDir != "."; buildDir = filepath.Dir(buildDir) {
		err := filepath.Walk(buildDir, func(path string, info os.FileInfo, err error) error {
			if err != nil {
				return err
			}
			if found {
				return filepath.SkipDir
			}
			if info.IsDir() {
				return nil
			}
			for _, buildFile := range buildFiles {
				if info.Name() == buildFile {
					found = true
					return filepath.SkipDir
				}
			}
			return nil
		})
		if err != nil {
			ctx.Fatalf("Error finding Android build file: %v", err)
		}

		if found {
			return filepath.Join(buildDir, "Android.mk")
		}
	}

	return ""
}

// splitArgs iterates over the arguments list and splits into two lists: arguments and directories.
func splitArgs(args []string) (newArgs []string, dirs []string) {
	specialArgs := map[string]bool{
		"showcommands": true,
		"snod":         true,
		"dist":         true,
		"checkbuild":   true,
	}

	newArgs = []string{}
	dirs = []string{}

	for _, arg := range args {
		// It's a dash argument if it starts with "-" or it's a key=value pair, it's not a directory.
		if strings.IndexRune(arg, '-') == 0 || strings.IndexRune(arg, '=') != -1 {
			newArgs = append(newArgs, arg)
			continue
		}

		if _, ok := specialArgs[arg]; ok {
			newArgs = append(newArgs, arg)
			continue
		}

		dirs = append(dirs, arg)
	}

	return newArgs, dirs
}

// getTargetsFromDirs iterates over the dirs list and creates a list of targets to build. If a
// directory from the dirs list does not exist, a fatal error is raised. relDir is related to the
// source root tree where the build action command was invoked. Each directory is validated if the
// build file can be found and follows the format "dir1:target1,target2,...". Target is optional.
func getTargetsFromDirs(ctx Context, relDir string, dirs []string, targetNamePrefix string) (targets []string) {
	for _, dir := range dirs {
		// The directory may have specified specific modules to build. ":" is the separator to separate
		// the directory and the list of modules.
		s := strings.Split(dir, ":")
		l := len(s)
		if l > 2 { // more than one ":" was specified.
			ctx.Fatalf("%s not in proper directory:target1,target2,... format (\":\" was specified more than once)", dir)
		}

		dir = filepath.Join(relDir, s[0])
		if _, err := os.Stat(dir); err != nil {
			ctx.Fatalf("couldn't find directory %s", dir)
		}

		// Verify that if there are any targets specified after ":". Each target is separated by ",".
		var newTargets []string
		if l == 2 && s[1] != "" {
			newTargets = strings.Split(s[1], ",")
			if inList("", newTargets) {
				ctx.Fatalf("%s not in proper directory:target1,target2,... format", dir)
			}
		}

		// If there are specified targets to build in dir, an android build file must exist for the one
		// shot build. For the non-targets case, find the appropriate build file and build all the
		// modules in dir (or the closest one in the dir path).
		if len(newTargets) > 0 {
			if !hasBuildFile(ctx, dir) {
				ctx.Fatalf("Couldn't locate a build file from %s directory", dir)
			}
		} else {
			buildFile := findBuildFile(ctx, dir)
			if buildFile == "" {
				ctx.Fatalf("Build file not found for %s directory", dir)
			}
			newTargets = []string{convertToTarget(filepath.Dir(buildFile), targetNamePrefix)}
		}

		targets = append(targets, newTargets...)
	}

	return targets
}

func (c *configImpl) parseArgs(ctx Context, args []string) {
	for i := 0; i < len(args); i++ {
		arg := strings.TrimSpace(args[i])
		if arg == "showcommands" {
			c.verbose = true
		} else if arg == "--empty-ninja-file" {
			c.emptyNinjaFile = true
		} else if arg == "--skip-ninja" {
			c.skipNinja = true
		} else if arg == "--skip-make" {
			// TODO(ccross): deprecate this, it has confusing behaviors.  It doesn't run kati,
			//   but it does run a Kati ninja file if the .kati_enabled marker file was created
			//   by a previous build.
			c.skipConfig = true
			c.skipKati = true
		} else if arg == "--skip-kati" {
			// TODO: remove --skip-kati once module builds have been migrated to --song-only
			c.skipKati = true
		} else if arg == "--soong-only" {
			c.skipKati = true
			c.skipKatiNinja = true
		} else if arg == "--config-only" {
			c.skipKati = true
			c.skipKatiNinja = true
			c.skipSoong = true
		} else if arg == "--skip-config" {
			c.skipConfig = true
		} else if arg == "--skip-soong-tests" {
			c.skipSoongTests = true
		} else if arg == "--skip-metrics-upload" {
			c.skipMetricsUpload = true
		} else if arg == "--mk-metrics" {
			c.reportMkMetrics = true
		} else if arg == "--multitree-build" {
			c.multitreeBuild = true
		} else if arg == "--bazel-mode" {
			c.bazelProdMode = true
		} else if arg == "--bazel-mode-dev" {
			c.bazelDevMode = true
		} else if arg == "--bazel-mode-staging" {
			c.bazelStagingMode = true
		} else if arg == "--search-api-dir" {
			c.searchApiDir = true
		} else if strings.HasPrefix(arg, "--ninja_weight_source=") {
			source := strings.TrimPrefix(arg, "--ninja_weight_source=")
			if source == "ninja_log" {
				c.ninjaWeightListSource = NINJA_LOG
			} else if source == "evenly_distributed" {
				c.ninjaWeightListSource = EVENLY_DISTRIBUTED
			} else if source == "not_used" {
				c.ninjaWeightListSource = NOT_USED
<<<<<<< HEAD
=======
			} else if source == "soong" {
				c.ninjaWeightListSource = HINT_FROM_SOONG
>>>>>>> 56df0913
			} else if strings.HasPrefix(source, "file,") {
				c.ninjaWeightListSource = EXTERNAL_FILE
				filePath := strings.TrimPrefix(source, "file,")
				err := validateNinjaWeightList(filePath)
				if err != nil {
					ctx.Fatalf("Malformed weight list from %s: %s", filePath, err)
				}
				_, err = copyFile(filePath, filepath.Join(c.OutDir(), ".ninja_weight_list"))
				if err != nil {
					ctx.Fatalf("Error to copy ninja weight list from %s: %s", filePath, err)
				}
			} else {
				ctx.Fatalf("unknown option for ninja_weight_source: %s", source)
			}
		} else if strings.HasPrefix(arg, "--build-command=") {
			buildCmd := strings.TrimPrefix(arg, "--build-command=")
			// remove quotations
			buildCmd = strings.TrimPrefix(buildCmd, "\"")
			buildCmd = strings.TrimSuffix(buildCmd, "\"")
			ctx.Metrics.SetBuildCommand([]string{buildCmd})
		} else if strings.HasPrefix(arg, "--bazel-force-enabled-modules=") {
			c.bazelForceEnabledModules = strings.TrimPrefix(arg, "--bazel-force-enabled-modules=")
		} else if strings.HasPrefix(arg, "--build-started-time-unix-millis=") {
			buildTimeStr := strings.TrimPrefix(arg, "--build-started-time-unix-millis=")
			val, err := strconv.ParseInt(buildTimeStr, 10, 64)
			if err == nil {
				c.buildStartedTime = val
			} else {
				ctx.Fatalf("Error parsing build-time-started-unix-millis", err)
			}
		} else if len(arg) > 0 && arg[0] == '-' {
			parseArgNum := func(def int) int {
				if len(arg) > 2 {
					p, err := strconv.ParseUint(arg[2:], 10, 31)
					if err != nil {
						ctx.Fatalf("Failed to parse %q: %v", arg, err)
					}
					return int(p)
				} else if i+1 < len(args) {
					p, err := strconv.ParseUint(args[i+1], 10, 31)
					if err == nil {
						i++
						return int(p)
					}
				}
				return def
			}

			if len(arg) > 1 && arg[1] == 'j' {
				c.parallel = parseArgNum(c.parallel)
			} else if len(arg) > 1 && arg[1] == 'k' {
				c.keepGoing = parseArgNum(0)
			} else {
				ctx.Fatalln("Unknown option:", arg)
			}
		} else if k, v, ok := decodeKeyValue(arg); ok && len(k) > 0 {
			if k == "OUT_DIR" {
				ctx.Fatalln("OUT_DIR may only be set in the environment, not as a command line option.")
			}
			c.environ.Set(k, v)
		} else if arg == "dist" {
			c.dist = true
		} else if arg == "json-module-graph" {
			c.jsonModuleGraph = true
		} else if arg == "bp2build" {
			c.bp2build = true
		} else if arg == "api_bp2build" {
			c.apiBp2build = true
		} else if arg == "queryview" {
			c.queryview = true
		} else if arg == "soong_docs" {
			c.soongDocs = true
		} else {
			if arg == "checkbuild" {
				c.checkbuild = true
			}
			c.arguments = append(c.arguments, arg)
		}
	}
	if (!c.bazelProdMode) && (!c.bazelDevMode) && (!c.bazelStagingMode) {
		c.bazelProdMode = defaultBazelProdMode(c)
	}
}

func validateNinjaWeightList(weightListFilePath string) (err error) {
	data, err := os.ReadFile(weightListFilePath)
	if err != nil {
		return
	}
	lines := strings.Split(strings.TrimSpace(string(data)), "\n")
	for _, line := range lines {
		fields := strings.Split(line, ",")
		if len(fields) != 2 {
			return fmt.Errorf("wrong format, each line should have two fields, but '%s'", line)
		}
		_, err = strconv.Atoi(fields[1])
		if err != nil {
			return
		}
	}
	return
}

func (c *configImpl) configureLocale(ctx Context) {
	cmd := Command(ctx, Config{c}, "locale", "locale", "-a")
	output, err := cmd.Output()

	var locales []string
	if err == nil {
		locales = strings.Split(string(output), "\n")
	} else {
		// If we're unable to list the locales, let's assume en_US.UTF-8
		locales = []string{"en_US.UTF-8"}
		ctx.Verbosef("Failed to list locales (%q), falling back to %q", err, locales)
	}

	// gettext uses LANGUAGE, which is passed directly through

	// For LANG and LC_*, only preserve the evaluated version of
	// LC_MESSAGES
	userLang := ""
	if lc_all, ok := c.environ.Get("LC_ALL"); ok {
		userLang = lc_all
	} else if lc_messages, ok := c.environ.Get("LC_MESSAGES"); ok {
		userLang = lc_messages
	} else if lang, ok := c.environ.Get("LANG"); ok {
		userLang = lang
	}

	c.environ.UnsetWithPrefix("LC_")

	if userLang != "" {
		c.environ.Set("LC_MESSAGES", userLang)
	}

	// The for LANG, use C.UTF-8 if it exists (Debian currently, proposed
	// for others)
	if inList("C.UTF-8", locales) {
		c.environ.Set("LANG", "C.UTF-8")
	} else if inList("C.utf8", locales) {
		// These normalize to the same thing
		c.environ.Set("LANG", "C.UTF-8")
	} else if inList("en_US.UTF-8", locales) {
		c.environ.Set("LANG", "en_US.UTF-8")
	} else if inList("en_US.utf8", locales) {
		// These normalize to the same thing
		c.environ.Set("LANG", "en_US.UTF-8")
	} else {
		ctx.Fatalln("System doesn't support either C.UTF-8 or en_US.UTF-8")
	}
}

func (c *configImpl) Environment() *Environment {
	return c.environ
}

func (c *configImpl) Arguments() []string {
	return c.arguments
}

func (c *configImpl) SoongBuildInvocationNeeded() bool {
	if len(c.Arguments()) > 0 {
		// Explicit targets requested that are not special targets like b2pbuild
		// or the JSON module graph
		return true
	}

	if !c.JsonModuleGraph() && !c.Bp2Build() && !c.Queryview() && !c.SoongDocs() && !c.ApiBp2build() {
		// Command line was empty, the default Ninja target is built
		return true
	}

	// bp2build + dist may be used to dist bp2build logs but does not require SoongBuildInvocation
	if c.Dist() && !c.Bp2Build() {
		return true
	}

	// build.ninja doesn't need to be generated
	return false
}

func (c *configImpl) OutDir() string {
	if outDir, ok := c.environ.Get("OUT_DIR"); ok {
		return outDir
	}
	return "out"
}

func (c *configImpl) DistDir() string {
	return c.distDir
}

func (c *configImpl) RealDistDir() string {
	return c.distDir
}

func (c *configImpl) NinjaArgs() []string {
	if c.skipKati {
		return c.arguments
	}
	return c.ninjaArgs
}

func (c *configImpl) BazelOutDir() string {
	return filepath.Join(c.OutDir(), "bazel")
}

func (c *configImpl) bazelOutputBase() string {
	return filepath.Join(c.BazelOutDir(), "output")
}

func (c *configImpl) SoongOutDir() string {
	return filepath.Join(c.OutDir(), "soong")
}

func (c *configImpl) ApiSurfacesOutDir() string {
	return filepath.Join(c.OutDir(), "api_surfaces")
}

func (c *configImpl) PrebuiltOS() string {
	switch runtime.GOOS {
	case "linux":
		return "linux-x86"
	case "darwin":
		return "darwin-x86"
	default:
		panic("Unknown GOOS")
	}
}

func (c *configImpl) HostToolDir() string {
	if c.SkipKatiNinja() {
		return filepath.Join(c.SoongOutDir(), "host", c.PrebuiltOS(), "bin")
	} else {
		return filepath.Join(c.OutDir(), "host", c.PrebuiltOS(), "bin")
	}
}

func (c *configImpl) NamedGlobFile(name string) string {
	return shared.JoinPath(c.SoongOutDir(), "globs-"+name+".ninja")
}

func (c *configImpl) UsedEnvFile(tag string) string {
	return shared.JoinPath(c.SoongOutDir(), usedEnvFile+"."+tag)
}

func (c *configImpl) Bp2BuildFilesMarkerFile() string {
	return shared.JoinPath(c.SoongOutDir(), "bp2build_files_marker")
}

func (c *configImpl) Bp2BuildWorkspaceMarkerFile() string {
	return shared.JoinPath(c.SoongOutDir(), "bp2build_workspace_marker")
}

func (c *configImpl) SoongDocsHtml() string {
	return shared.JoinPath(c.SoongOutDir(), "docs/soong_build.html")
}

func (c *configImpl) QueryviewMarkerFile() string {
	return shared.JoinPath(c.SoongOutDir(), "queryview.marker")
}

func (c *configImpl) ApiBp2buildMarkerFile() string {
	return shared.JoinPath(c.SoongOutDir(), "api_bp2build.marker")
}

func (c *configImpl) ModuleGraphFile() string {
	return shared.JoinPath(c.SoongOutDir(), "module-graph.json")
}

func (c *configImpl) ModuleActionsFile() string {
	return shared.JoinPath(c.SoongOutDir(), "module-actions.json")
}

func (c *configImpl) TempDir() string {
	return shared.TempDirForOutDir(c.SoongOutDir())
}

func (c *configImpl) FileListDir() string {
	return filepath.Join(c.OutDir(), ".module_paths")
}

func (c *configImpl) KatiSuffix() string {
	if c.katiSuffix != "" {
		return c.katiSuffix
	}
	panic("SetKatiSuffix has not been called")
}

// Checkbuild returns true if "checkbuild" was one of the build goals, which means that the
// user is interested in additional checks at the expense of build time.
func (c *configImpl) Checkbuild() bool {
	return c.checkbuild
}

func (c *configImpl) Dist() bool {
	return c.dist
}

func (c *configImpl) JsonModuleGraph() bool {
	return c.jsonModuleGraph
}

func (c *configImpl) Bp2Build() bool {
	return c.bp2build
}

func (c *configImpl) ApiBp2build() bool {
	return c.apiBp2build
}

func (c *configImpl) Queryview() bool {
	return c.queryview
}

func (c *configImpl) SoongDocs() bool {
	return c.soongDocs
}

func (c *configImpl) IsVerbose() bool {
	return c.verbose
}

func (c *configImpl) MultitreeBuild() bool {
	return c.multitreeBuild
}

func (c *configImpl) NinjaWeightListSource() NinjaWeightListSource {
	return c.ninjaWeightListSource
}

func (c *configImpl) SkipKati() bool {
	return c.skipKati
}

func (c *configImpl) SkipKatiNinja() bool {
	return c.skipKatiNinja
}

func (c *configImpl) SkipSoong() bool {
	return c.skipSoong
}

func (c *configImpl) SkipNinja() bool {
	return c.skipNinja
}

func (c *configImpl) SetSkipNinja(v bool) {
	c.skipNinja = v
}

func (c *configImpl) SkipConfig() bool {
	return c.skipConfig
}

func (c *configImpl) TargetProduct() string {
	if v, ok := c.environ.Get("TARGET_PRODUCT"); ok {
		return v
	}
	panic("TARGET_PRODUCT is not defined")
}

func (c *configImpl) TargetDevice() string {
	return c.targetDevice
}

func (c *configImpl) SetTargetDevice(device string) {
	c.targetDevice = device
}

func (c *configImpl) TargetBuildVariant() string {
	if v, ok := c.environ.Get("TARGET_BUILD_VARIANT"); ok {
		return v
	}
	panic("TARGET_BUILD_VARIANT is not defined")
}

func (c *configImpl) KatiArgs() []string {
	return c.katiArgs
}

func (c *configImpl) Parallel() int {
	return c.parallel
}

func (c *configImpl) GetIncludeTags() []string {
	return c.includeTags
}

func (c *configImpl) SetIncludeTags(i []string) {
	c.includeTags = i
}

func (c *configImpl) GetLogsPrefix() string {
	return c.logsPrefix
}

func (c *configImpl) SetLogsPrefix(prefix string) {
	c.logsPrefix = prefix
}

func (c *configImpl) HighmemParallel() int {
	if i, ok := c.environ.GetInt("NINJA_HIGHMEM_NUM_JOBS"); ok {
		return i
	}

	const minMemPerHighmemProcess = 8 * 1024 * 1024 * 1024
	parallel := c.Parallel()
	if c.UseRemoteBuild() {
		// Ninja doesn't support nested pools, and when remote builds are enabled the total ninja parallelism
		// is set very high (i.e. 500).  Using a large value here would cause the total number of running jobs
		// to be the sum of the sizes of the local and highmem pools, which will cause extra CPU contention.
		// Return 1/16th of the size of the local pool, rounding up.
		return (parallel + 15) / 16
	} else if c.totalRAM == 0 {
		// Couldn't detect the total RAM, don't restrict highmem processes.
		return parallel
	} else if c.totalRAM <= 16*1024*1024*1024 {
		// Less than 16GB of ram, restrict to 1 highmem processes
		return 1
	} else if c.totalRAM <= 32*1024*1024*1024 {
		// Less than 32GB of ram, restrict to 2 highmem processes
		return 2
	} else if p := int(c.totalRAM / minMemPerHighmemProcess); p < parallel {
		// If less than 8GB total RAM per process, reduce the number of highmem processes
		return p
	}
	// No restriction on highmem processes
	return parallel
}

func (c *configImpl) TotalRAM() uint64 {
	return c.totalRAM
}

// ForceUseGoma determines whether we should override Goma deprecation
// and use Goma for the current build or not.
func (c *configImpl) ForceUseGoma() bool {
	if v, ok := c.environ.Get("FORCE_USE_GOMA"); ok {
		v = strings.TrimSpace(v)
		if v != "" && v != "false" {
			return true
		}
	}
	return false
}

func (c *configImpl) UseGoma() bool {
	if v, ok := c.environ.Get("USE_GOMA"); ok {
		v = strings.TrimSpace(v)
		if v != "" && v != "false" {
			return true
		}
	}
	return false
}

func (c *configImpl) StartGoma() bool {
	if !c.UseGoma() {
		return false
	}

	if v, ok := c.environ.Get("NOSTART_GOMA"); ok {
		v = strings.TrimSpace(v)
		if v != "" && v != "false" {
			return false
		}
	}
	return true
}

func (c *configImpl) UseRBE() bool {
	if v, ok := c.Environment().Get("USE_RBE"); ok {
		v = strings.TrimSpace(v)
		if v != "" && v != "false" {
			return true
		}
	}
	return false
}

func (c *configImpl) BazelBuildEnabled() bool {
	return c.bazelProdMode || c.bazelDevMode || c.bazelStagingMode
}

func (c *configImpl) StartRBE() bool {
	if !c.UseRBE() {
		return false
	}

	if v, ok := c.environ.Get("NOSTART_RBE"); ok {
		v = strings.TrimSpace(v)
		if v != "" && v != "false" {
			return false
		}
	}
	return true
}

func (c *configImpl) rbeProxyLogsDir() string {
	for _, f := range []string{"RBE_proxy_log_dir", "FLAG_output_dir"} {
		if v, ok := c.environ.Get(f); ok {
			return v
		}
	}
	buildTmpDir := shared.TempDirForOutDir(c.SoongOutDir())
	return filepath.Join(buildTmpDir, "rbe")
}

func (c *configImpl) shouldCleanupRBELogsDir() bool {
	// Perform a log directory cleanup only when the log directory
	// is auto created by the build rather than user-specified.
	for _, f := range []string{"RBE_proxy_log_dir", "FLAG_output_dir"} {
		if _, ok := c.environ.Get(f); ok {
			return false
		}
	}
	return true
}

func (c *configImpl) rbeExecRoot() string {
	for _, f := range []string{"RBE_exec_root", "FLAG_exec_root"} {
		if v, ok := c.environ.Get(f); ok {
			return v
		}
	}
	wd, err := os.Getwd()
	if err != nil {
		return ""
	}
	return wd
}

func (c *configImpl) rbeDir() string {
	if v, ok := c.environ.Get("RBE_DIR"); ok {
		return v
	}
	return "prebuilts/remoteexecution-client/live/"
}

func (c *configImpl) rbeReproxy() string {
	for _, f := range []string{"RBE_re_proxy", "FLAG_re_proxy"} {
		if v, ok := c.environ.Get(f); ok {
			return v
		}
	}
	return filepath.Join(c.rbeDir(), "reproxy")
}

func (c *configImpl) rbeAuth() (string, string) {
	credFlags := []string{
		"use_application_default_credentials",
		"use_gce_credentials",
		"credential_file",
		"use_google_prod_creds",
	}
	for _, cf := range credFlags {
		for _, f := range []string{"RBE_" + cf, "FLAG_" + cf} {
			if v, ok := c.environ.Get(f); ok {
				v = strings.TrimSpace(v)
				if v != "" && v != "false" && v != "0" {
					return "RBE_" + cf, v
				}
			}
		}
	}
	return "RBE_use_application_default_credentials", "true"
}

func (c *configImpl) rbeSockAddr(dir string) (string, error) {
	maxNameLen := len(syscall.RawSockaddrUnix{}.Path)
	base := fmt.Sprintf("reproxy_%v.sock", rbeRandPrefix)

	name := filepath.Join(dir, base)
	if len(name) < maxNameLen {
		return name, nil
	}

	name = filepath.Join("/tmp", base)
	if len(name) < maxNameLen {
		return name, nil
	}

	return "", fmt.Errorf("cannot generate a proxy socket address shorter than the limit of %v", maxNameLen)
}

// IsGooglerEnvironment returns true if the current build is running
// on a Google developer machine and false otherwise.
func (c *configImpl) IsGooglerEnvironment() bool {
	cf := "ANDROID_BUILD_ENVIRONMENT_CONFIG"
	if v, ok := c.environ.Get(cf); ok {
		return v == "googler"
	}
	return false
}

// GoogleProdCredsExist determine whether credentials exist on the
// Googler machine to use remote execution.
func (c *configImpl) GoogleProdCredsExist() bool {
	if googleProdCredsExistCache {
		return googleProdCredsExistCache
	}
	if _, err := exec.Command("/usr/bin/prodcertstatus", "--simple_output", "--nocheck_loas").Output(); err != nil {
		return false
	}
	googleProdCredsExistCache = true
	return true
}

// UseRemoteBuild indicates whether to use a remote build acceleration system
// to speed up the build.
func (c *configImpl) UseRemoteBuild() bool {
	return c.UseGoma() || c.UseRBE()
}

// StubbyExists checks whether the stubby binary exists on the machine running
// the build.
func (c *configImpl) StubbyExists() bool {
	if _, err := exec.LookPath("stubby"); err != nil {
		return false
	}
	return true
}

// RemoteParallel controls how many remote jobs (i.e., commands which contain
// gomacc) are run in parallel.  Note the parallelism of all other jobs is
// still limited by Parallel()
func (c *configImpl) RemoteParallel() int {
	if !c.UseRemoteBuild() {
		return 0
	}
	if i, ok := c.environ.GetInt("NINJA_REMOTE_NUM_JOBS"); ok {
		return i
	}
	return 500
}

func (c *configImpl) SetKatiArgs(args []string) {
	c.katiArgs = args
}

func (c *configImpl) SetNinjaArgs(args []string) {
	c.ninjaArgs = args
}

func (c *configImpl) SetKatiSuffix(suffix string) {
	c.katiSuffix = suffix
}

func (c *configImpl) LastKatiSuffixFile() string {
	return filepath.Join(c.OutDir(), "last_kati_suffix")
}

func (c *configImpl) HasKatiSuffix() bool {
	return c.katiSuffix != ""
}

func (c *configImpl) KatiEnvFile() string {
	return filepath.Join(c.OutDir(), "env"+c.KatiSuffix()+".sh")
}

func (c *configImpl) KatiBuildNinjaFile() string {
	return filepath.Join(c.OutDir(), "build"+c.KatiSuffix()+katiBuildSuffix+".ninja")
}

func (c *configImpl) KatiPackageNinjaFile() string {
	return filepath.Join(c.OutDir(), "build"+c.KatiSuffix()+katiPackageSuffix+".ninja")
}

func (c *configImpl) SoongVarsFile() string {
	return filepath.Join(c.SoongOutDir(), "soong.variables")
}

func (c *configImpl) SoongNinjaFile() string {
	return filepath.Join(c.SoongOutDir(), "build.ninja")
}

func (c *configImpl) CombinedNinjaFile() string {
	if c.katiSuffix == "" {
		return filepath.Join(c.OutDir(), "combined.ninja")
	}
	return filepath.Join(c.OutDir(), "combined"+c.KatiSuffix()+".ninja")
}

func (c *configImpl) SoongAndroidMk() string {
	return filepath.Join(c.SoongOutDir(), "Android-"+c.TargetProduct()+".mk")
}

func (c *configImpl) SoongMakeVarsMk() string {
	return filepath.Join(c.SoongOutDir(), "make_vars-"+c.TargetProduct()+".mk")
}

func (c *configImpl) ProductOut() string {
	return filepath.Join(c.OutDir(), "target", "product", c.TargetDevice())
}

func (c *configImpl) DevicePreviousProductConfig() string {
	return filepath.Join(c.ProductOut(), "previous_build_config.mk")
}

func (c *configImpl) KatiPackageMkDir() string {
	return filepath.Join(c.ProductOut(), "obj", "CONFIG", "kati_packaging")
}

func (c *configImpl) hostOutRoot() string {
	return filepath.Join(c.OutDir(), "host")
}

func (c *configImpl) HostOut() string {
	return filepath.Join(c.hostOutRoot(), c.HostPrebuiltTag())
}

// This probably needs to be multi-valued, so not exporting it for now
func (c *configImpl) hostCrossOut() string {
	if runtime.GOOS == "linux" {
		return filepath.Join(c.hostOutRoot(), "windows-x86")
	} else {
		return ""
	}
}

func (c *configImpl) HostPrebuiltTag() string {
	if runtime.GOOS == "linux" {
		return "linux-x86"
	} else if runtime.GOOS == "darwin" {
		return "darwin-x86"
	} else {
		panic("Unsupported OS")
	}
}

func (c *configImpl) PrebuiltBuildTool(name string) string {
	if v, ok := c.environ.Get("SANITIZE_HOST"); ok {
		if sanitize := strings.Fields(v); inList("address", sanitize) {
			asan := filepath.Join("prebuilts/build-tools", c.HostPrebuiltTag(), "asan/bin", name)
			if _, err := os.Stat(asan); err == nil {
				return asan
			}
		}
	}
	return filepath.Join("prebuilts/build-tools", c.HostPrebuiltTag(), "bin", name)
}

func (c *configImpl) SetBuildBrokenDupRules(val bool) {
	c.brokenDupRules = val
}

func (c *configImpl) BuildBrokenDupRules() bool {
	return c.brokenDupRules
}

func (c *configImpl) SetBuildBrokenUsesNetwork(val bool) {
	c.brokenUsesNetwork = val
}

func (c *configImpl) BuildBrokenUsesNetwork() bool {
	return c.brokenUsesNetwork
}

func (c *configImpl) SetBuildBrokenNinjaUsesEnvVars(val []string) {
	c.brokenNinjaEnvVars = val
}

func (c *configImpl) BuildBrokenNinjaUsesEnvVars() []string {
	return c.brokenNinjaEnvVars
}

func (c *configImpl) SetTargetDeviceDir(dir string) {
	c.targetDeviceDir = dir
}

func (c *configImpl) TargetDeviceDir() string {
	return c.targetDeviceDir
}

func (c *configImpl) BuildDateTime() string {
	return c.buildDateTime
}

func (c *configImpl) MetricsUploaderApp() string {
	return c.metricsUploader
}

// LogsDir returns the absolute path to the logs directory where build log and
// metrics files are located. By default, the logs directory is the out
// directory. If the argument dist is specified, the logs directory
// is <dist_dir>/logs.
func (c *configImpl) LogsDir() string {
	dir := c.OutDir()
	if c.Dist() {
		// Always write logs to the real dist dir, even if Bazel is using a rigged dist dir for other files
		dir = filepath.Join(c.RealDistDir(), "logs")
	}
	absDir, err := filepath.Abs(dir)
	if err != nil {
		fmt.Fprintf(os.Stderr, "\nError making log dir '%s' absolute: %s\n", dir, err.Error())
		os.Exit(1)
	}
	return absDir
}

// BazelMetricsDir returns the <logs dir>/bazel_metrics directory
// where the bazel profiles are located.
func (c *configImpl) BazelMetricsDir() string {
	return filepath.Join(c.LogsDir(), "bazel_metrics")
}

// MkFileMetrics returns the file path for make-related metrics.
func (c *configImpl) MkMetrics() string {
	return filepath.Join(c.LogsDir(), "mk_metrics.pb")
}

func (c *configImpl) SetEmptyNinjaFile(v bool) {
	c.emptyNinjaFile = v
}

func (c *configImpl) EmptyNinjaFile() bool {
	return c.emptyNinjaFile
}

func (c *configImpl) IsBazelMixedBuildForceDisabled() bool {
	return c.Environment().IsEnvTrue("BUILD_BROKEN_DISABLE_BAZEL")
}

func (c *configImpl) IsPersistentBazelEnabled() bool {
	return c.Environment().IsEnvTrue("USE_PERSISTENT_BAZEL")
}

func (c *configImpl) BazelModulesForceEnabledByFlag() string {
	return c.bazelForceEnabledModules
}

func (c *configImpl) SkipMetricsUpload() bool {
	return c.skipMetricsUpload
}

// Returns a Time object if one was passed via a command-line flag.
// Otherwise returns the passed default.
func (c *configImpl) BuildStartedTimeOrDefault(defaultTime time.Time) time.Time {
	if c.buildStartedTime == 0 {
		return defaultTime
	}
	return time.UnixMilli(c.buildStartedTime)
}

func GetMetricsUploader(topDir string, env *Environment) string {
	if p, ok := env.Get("METRICS_UPLOADER"); ok {
		metricsUploader := filepath.Join(topDir, p)
		if _, err := os.Stat(metricsUploader); err == nil {
			return metricsUploader
		}
	}

	return ""
}<|MERGE_RESOLUTION|>--- conflicted
+++ resolved
@@ -134,11 +134,8 @@
 	EVENLY_DISTRIBUTED
 	// ninja uses an external custom weight list
 	EXTERNAL_FILE
-<<<<<<< HEAD
-=======
 	// ninja uses a prioritized module list from Soong
 	HINT_FROM_SOONG
->>>>>>> 56df0913
 )
 const srcDirFileCheck = "build/soong/root.bp"
 
@@ -560,11 +557,8 @@
 		return smpb.BuildConfig_EVENLY_DISTRIBUTED.Enum()
 	case EXTERNAL_FILE:
 		return smpb.BuildConfig_EXTERNAL_FILE.Enum()
-<<<<<<< HEAD
-=======
 	case HINT_FROM_SOONG:
 		return smpb.BuildConfig_HINT_FROM_SOONG.Enum()
->>>>>>> 56df0913
 	default:
 		return smpb.BuildConfig_NOT_USED.Enum()
 	}
@@ -848,11 +842,8 @@
 				c.ninjaWeightListSource = EVENLY_DISTRIBUTED
 			} else if source == "not_used" {
 				c.ninjaWeightListSource = NOT_USED
-<<<<<<< HEAD
-=======
 			} else if source == "soong" {
 				c.ninjaWeightListSource = HINT_FROM_SOONG
->>>>>>> 56df0913
 			} else if strings.HasPrefix(source, "file,") {
 				c.ninjaWeightListSource = EXTERNAL_FILE
 				filePath := strings.TrimPrefix(source, "file,")
