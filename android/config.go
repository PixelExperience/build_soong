--- conflicted
+++ resolved
@@ -1064,13 +1064,6 @@
 		}
 	}
 	return coverage
-<<<<<<< HEAD
-}
-
-func (c *config) NativeLineCoverage() bool {
-	return Bool(c.productVariables.NativeLineCoverage)
-=======
->>>>>>> f6cd2a0c
 }
 
 // Returns true if gcov or clang coverage is enabled.
@@ -1083,13 +1076,10 @@
 	return Bool(c.config.productVariables.ClangCoverage)
 }
 
-<<<<<<< HEAD
-=======
 func (c *deviceConfig) GcovCoverageEnabled() bool {
 	return Bool(c.config.productVariables.GcovCoverage)
 }
 
->>>>>>> f6cd2a0c
 // NativeCoverageEnabledForPath returns whether (GCOV- or Clang-based) native
 // code coverage is enabled for path. By default, coverage is not enabled for a
 // given path unless it is part of the NativeCoveragePaths product variable (and
